---
import { getCollection } from "astro:content";
import BaseLayout from "@layouts/page.astro";
import ArticleCard from "@components/articles/article-card.svelte";

const allArticles = await getCollection("articles");
const pageTitle = "Articles";
console.log(allArticles);
---

<BaseLayout title={pageTitle} breadcrumbs={[]}>
  <div class="md:flex mb-8">
    <div class="p-4 md:w-8/12">
      <ArticleCard article={allArticles[0]} />
    </div>

    <div class="md:w-4/12 md:yx-0 my-4 p-4 flex flex-col md:gap-4 gap-8">
      {
        allArticles
          .slice(1, 3)
          .map((article) => <ArticleCard article={article} type={"aside"} />)
      }
    </div>
  </div>

  <div class="flex flex-col md:gap-4 gap-8">
    {
<<<<<<< HEAD
      allArticles.map((article) => (
        <a href={`/articles/${article.slug}`}>
          <p>{`${article.data.title}`}</p>
        </a>
      ))
=======
      allArticles
        .slice(3)
        .map((article) => <ArticleCard article={article} type={"inline"} />)
>>>>>>> 56152292
    }
  </div>
</BaseLayout><|MERGE_RESOLUTION|>--- conflicted
+++ resolved
@@ -25,17 +25,9 @@
 
   <div class="flex flex-col md:gap-4 gap-8">
     {
-<<<<<<< HEAD
-      allArticles.map((article) => (
-        <a href={`/articles/${article.slug}`}>
-          <p>{`${article.data.title}`}</p>
-        </a>
-      ))
-=======
       allArticles
         .slice(3)
         .map((article) => <ArticleCard article={article} type={"inline"} />)
->>>>>>> 56152292
     }
   </div>
 </BaseLayout>