---
import MobileNavigation from "@components/navigation/mobile.svelte";
import CommandK from "@components/commandk.svelte";
import Footer from "./footer.astro";
import "../styles/base.css";
const meta = Astro.props.frontmatter || Astro.props;
---

<!DOCTYPE html>
<html lang="en" class="h-full">
  <head>
    <meta charset="UTF-8" />
    <meta name="viewport" content="width=device-width" />
    <link rel="icon" type="image/x-icon" href="/favicon.ico" />
    <link rel="apple-touch-icon" sizes="180x180" href="/apple-touch-icon.png" />
    <link rel="icon" type="image/png" sizes="32x32" href="/favicon-32x32.png" />
    <link rel="icon" type="image/png" sizes="16x16" href="/favicon-16x16.png" />
    <link rel="manifest" href="/site.webmanifest" />
    <link rel="mask-icon" href="/safari-pinned-tab.svg" color="#5bbad5" />
    <meta name="msapplication-TileColor" content="#bd00ff" />
    <meta name="theme-color" content="#ffffff" />
    <title>{meta.title}</title>

    <link
      href="https://fonts.googleapis.com/css?family=Material+Icons&display=block"
      rel="stylesheet"
      rel="preload"
      as="style"
    />

    <script
      type="text/partytown"
      src="https://www.googletagmanager.com/gtag/js?id=G-1HHXL08CMS"
    ></script>
    <script>
      window.dataLayer = window.dataLayer || [];
      function gtag() {
        dataLayer.push(arguments);
      }
      gtag("js", new Date());
      gtag("config", "G-1HHXL08CMS");
    </script>
  </head>

  <body class="h-full theme-rawkode-academy">
    <CommandK client:only />
    <div>
      <MobileNavigation client:load />
    </div>
    <main class="content">
      <slot />
<<<<<<< HEAD
    </main>
    <Footer />
=======
    </div>
    <footer>
      <div class="footer__links">
        <a target="_blank" href="https://www.youtube.com/@RawkodeAcademy"
          ><img src="/youtube.svg" /></a
        >
        <a target="_blank" href="https://www.twitter.com/RawkodeAcademy"
          ><img src="/twitter.svg" /></a
        >
        <a target="_blank" href="https://github.com/RawkodeAcademy"
          ><img src="/github.svg" /></a
        >
      </div>
      &copy;{year} Rawkode Academy
    </footer>
>>>>>>> 4b484bbc
  </body>
  <!-- Start of HubSpot Embed Code -->
  <script
    type="text/javascript"
    id="hs-script-loader"
    async
    defer
    src="//js-eu1.hs-scripts.com/26236635.js"
  ></script>
  <!-- End of HubSpot Embed Code -->
</html><|MERGE_RESOLUTION|>--- conflicted
+++ resolved
@@ -49,26 +49,8 @@
     </div>
     <main class="content">
       <slot />
-<<<<<<< HEAD
     </main>
     <Footer />
-=======
-    </div>
-    <footer>
-      <div class="footer__links">
-        <a target="_blank" href="https://www.youtube.com/@RawkodeAcademy"
-          ><img src="/youtube.svg" /></a
-        >
-        <a target="_blank" href="https://www.twitter.com/RawkodeAcademy"
-          ><img src="/twitter.svg" /></a
-        >
-        <a target="_blank" href="https://github.com/RawkodeAcademy"
-          ><img src="/github.svg" /></a
-        >
-      </div>
-      &copy;{year} Rawkode Academy
-    </footer>
->>>>>>> 4b484bbc
   </body>
   <!-- Start of HubSpot Embed Code -->
   <script
