import { auth } from "./auth";
import { signupForCommunityDay } from "./community-day";
import { signupForCourseUpdates } from "./courses";
import { email } from "./email";
import { newsletter } from "./newsletter";
import { addReaction, removeReaction } from "./reaction";
import { trackShareEvent } from "./share";
import { technology } from "./technology";
import { trackVideoEvent } from "./video";

export const server = {
	auth,
	trackVideoEvent,
	signupForCommunityDay,
	signupForCourseUpdates,
	newsletter,
<<<<<<< HEAD
	email,
=======
	technology,
>>>>>>> 23cb7c9a
	trackShareEvent,
	addReaction,
	removeReaction,
};<|MERGE_RESOLUTION|>--- conflicted
+++ resolved
@@ -14,11 +14,8 @@
 	signupForCommunityDay,
 	signupForCourseUpdates,
 	newsletter,
-<<<<<<< HEAD
 	email,
-=======
 	technology,
->>>>>>> 23cb7c9a
 	trackShareEvent,
 	addReaction,
 	removeReaction,
