--- conflicted
+++ resolved
@@ -1,40 +1,4 @@
 export const menuItems = [
-<<<<<<< HEAD
-    {
-        title: "Home",
-        exact: true,
-        href: "/",
-        icon: "mdi:home",
-        regex: /^\/$/,
-    },
-    {
-        title: "Shows",
-        exact: false,
-        href: "/shows",
-        icon: "mdi:play-box-outline",
-        regex: /^\/shows$/,
-    }, {
-        title: "Prices",
-        exact: false,
-        href: "/pricing",
-        icon: "mdi:cash",
-        regex: /^\/pricing$/,
-    },
-    {
-        title: "Contact",
-        exact: false,
-        href: "/contact",
-        icon: "mdi:account-box-outline",
-        regex: /^\/contact$/,
-    },
-    {
-        title: "Articles",
-        exact: false,
-        href: "/articles",
-        icon: "mdi:account-box-outline",
-        regex: /^\/articles$/,
-    },
-=======
   {
     title: "Home",
     exact: true,
@@ -70,5 +34,4 @@
     icon: "mdi:account-box-outline",
     regex: /^\/contact$/,
   },
->>>>>>> 56152292
 ];